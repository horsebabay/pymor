--- conflicted
+++ resolved
@@ -285,19 +285,11 @@
 
 def test_restricted(operator_with_arrays):
     op, mu, U, _, = operator_with_arrays
-<<<<<<< HEAD
-    if op.source.dim == 0:
-        return
-    np.random.seed(4711 + U.dim)
-    for num in [0, 1, 3, 7]:
-        components = np.random.randint(0, op.source.dim, num)
-=======
     if op.range.dim == 0:
         return
     np.random.seed(4711 + U.dim)
     for num in [0, 1, 3, 7]:
         components = np.random.randint(0, op.range.dim, num)
->>>>>>> 224a0a3c
         try:
             rop, source_dofs = op.restricted(components)
         except NotImplementedError:
