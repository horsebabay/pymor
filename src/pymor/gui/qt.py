--- conflicted
+++ resolved
@@ -14,12 +14,8 @@
 import multiprocessing
 import os
 import signal
-<<<<<<< HEAD
-import time
 import sys
 import psutil
-=======
->>>>>>> 7e7e29ef
 
 from pymor.core.config import config
 from pymor.core.config import is_windows_platform
@@ -35,12 +31,8 @@
 if config.HAVE_QT:
     from Qt.QtWidgets import (QWidget, QVBoxLayout, QHBoxLayout, QGridLayout, QSlider, QApplication, QLCDNumber,
                               QAction, QStyle, QToolBar, QLabel, QFileDialog, QMessageBox)
-<<<<<<< HEAD
-    from PySide.QtCore import Qt, QCoreApplication, QTimer, SLOT
-
-=======
-    from Qt.QtCore import Qt, QCoreApplication, QTimer
->>>>>>> 7e7e29ef
+    from Qt.QtCore import Qt, QCoreApplication, QTimer, SLOT
+
 
     class PlotMainWindow(QWidget):
         """Base class for plot main windows."""
