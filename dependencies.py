--- conflicted
+++ resolved
@@ -13,17 +13,12 @@
                     'pyamg': 'algebraic multigrid solvers',
                     'mpi4py': 'required for pymor.tools.mpi and pymor.parallel.mpi',
                     'https://bitbucket.org/pauloh/pyevtk/get/tip.tar.gz': 'writing vtk output',
-<<<<<<< HEAD
-                    'pytest': 'testing framework required to execute unit tests',
-                    'pyside': 'solution visualization for builtin discretizations',
-                    'slycot>=0.3.1': 'python wrapper for the SLICOT control and systems library'}
-=======
                     'pytest>=3.0': 'testing framework required to execute unit tests',
                     'pyside; python_version < "3.5"': 'solution visualization for builtin discretizations',
                     'PyQt5 ; python_version >= "3.5"': 'solution visualization for builtin discretizations',
                     'pillow': 'image library used for bitmap data functions',
-                    'psutil': 'Process management abstractions used for gui'}
->>>>>>> 9e767304
+                    'psutil': 'Process management abstractions used for gui',
+                    'slycot>=0.3.1': 'python wrapper for the SLICOT control and systems library'}
 
 import_names = {'ipython': 'IPython',
                 'pytest-cache': 'pytest_cache',
